--- conflicted
+++ resolved
@@ -44,7 +44,6 @@
         row.append([])
 
 
-<<<<<<< HEAD
 color_tile_maps = {}
 for color, layer in color_to_layer.items():
     color_tile_maps[color] = scene.layers[layer].add_tile_map()
@@ -54,19 +53,9 @@
     'blue': 'blue_block_20x20',
 }
 
-=======
-tile_map = scene.layers[landscape_layer].add_tile_map()
-block_tile = 'red_block_20x20'
->>>>>>> 499e0e55
-
-
-<<<<<<< HEAD
+
 class Block(Listener):
     def __init__(self, color, x, y=None):
-=======
-class Block:
-    def __init__(self, x, y=None):
->>>>>>> 499e0e55
         if (y is None) and isinstance(x, vec2):
             position = x
         else:
@@ -110,7 +99,6 @@
     "shoot",
     "pause",
     "quit",
-<<<<<<< HEAD
 
     "toggle_red",
     "toggle_orange",
@@ -121,18 +109,6 @@
     }
 
 
-class Clock(Listener):
-    def __init__(self, paused=False):
-        self.paused = paused
-        self.clocks = []
-
-    def append(self, clock):
-        self.clocks.append(clock)
-=======
-}
->>>>>>> 499e0e55
-
-
 
 main_clock = Clock()
 game_clock = main_clock.create_sub_clock()
@@ -155,12 +131,7 @@
 
 class Player:
     def __init__(self):
-<<<<<<< HEAD
-        self.shape = scene.layers[sprite_layer].add_star(points=6, outer_radius=cell_size, inner_radius=cell_size / 2, fill=True, color=(0.5, 0.5, 0.5))
-
-=======
         self.shape = None
->>>>>>> 499e0e55
         self._pos = None
         self.speed = vec2(0, 0)
         self.x_acceleration = 0
@@ -186,23 +157,6 @@
         self.jumps = player_max_jumps
         self.dashes = player_max_dashes
 
-<<<<<<< HEAD
-        self.key_to_action = {
-            w2d.keys.W: 'move_up',
-            w2d.keys.A: 'move_left',
-            w2d.keys.S: 'move_down',
-            w2d.keys.D: 'move_right',
-
-            w2d.keys.SPACE: 'jump',
-            w2d.keys.RETURN: 'shoot',
-
-            w2d.keys.K_1: "toggle_red",
-            w2d.keys.K_2: "toggle_orange",
-            w2d.keys.K_3: "toggle_yellow",
-            w2d.keys.K_4: "toggle_green",
-            w2d.keys.K_5: "toggle_blue",
-            w2d.keys.K_6: "toggle_purple",
-            }
         self.stateful_actions = {
             'move_up': 0,
             'move_left': 0,
@@ -214,8 +168,7 @@
         event_listeners.append(self)
         game_clock.append(self)
 
-=======
->>>>>>> 499e0e55
+
     @property
     def pos(self):
         return self._pos
@@ -223,7 +176,6 @@
     @pos.setter
     def pos(self, v):
         self._pos = v
-<<<<<<< HEAD
         self.shape.pos = v * cell_size
 
     def on_start_action(self, action):
@@ -249,10 +201,6 @@
         action = self.key_to_action.get(key, None)
         if action:
             return self.on_stop_action(action)
-=======
-        if self.shape:  # FIXME: don't make this class stateful
-            self.shape.pos = v * cell_size
->>>>>>> 499e0e55
 
     def refresh_state(self):
         for name, value in self.stateful_actions.items():
@@ -280,6 +228,9 @@
         self.speed = vec2(self.speed.x, y_speed)
         # print(f"{self.pos=} {self.speed=}")
 
+        if self.shape:  # FIXME: don't make this class stateful
+            self.shape.pos = v * cell_size
+
     async def handle_keys(self):
         key_to_action = {
             w2d.keys.W: 'up',
@@ -287,8 +238,20 @@
             w2d.keys.S: 'down',
             w2d.keys.D: 'right',
 
+            w2d.keys.UP: 'up',
+            w2d.keys.DOWN: 'left',
+            w2d.keys.LEFT: 'down',
+            w2d.keys.RIGHT: 'right',
+
             w2d.keys.SPACE: 'jump',
             w2d.keys.RETURN: 'shoot',
+
+            w2d.keys.K_1: "toggle_red",
+            w2d.keys.K_2: "toggle_orange",
+            w2d.keys.K_3: "toggle_yellow",
+            w2d.keys.K_4: "toggle_green",
+            w2d.keys.K_5: "toggle_blue",
+            w2d.keys.K_6: "toggle_purple",
         }
         async for ev in w2d.events.subscribe(pygame.KEYDOWN, pygame.KEYUP):
             key = w2d.constants.keys(ev.key)
@@ -440,12 +403,9 @@
 
 Checkpoint(11, 18, initial=True)
 
-<<<<<<< HEAD
 game = Game()
 level = Level()
 player = Player()
-=======
->>>>>>> 499e0e55
 
 async def pauser():
    while True:
